import pytest
import torch
import platform
import os
import fnmatch

try:
    from torchvision.models.feature_extraction import create_feature_extractor, get_graph_node_names, NodePathTracer
    has_fx_feature_extraction = True
except ImportError:
    has_fx_feature_extraction = False

import timm
from timm import list_models, create_model, set_scriptable, has_pretrained_cfg_key, is_pretrained_cfg_key, \
    get_pretrained_cfg_value
from timm.models.fx_features import _leaf_modules, _autowrap_functions    

if hasattr(torch._C, '_jit_set_profiling_executor'):
    # legacy executor is too slow to compile large models for unit tests
    # no need for the fusion performance here
    torch._C._jit_set_profiling_executor(True)
    torch._C._jit_set_profiling_mode(False)

# transformer models don't support many of the spatial / feature based model functionalities
NON_STD_FILTERS = [
    'vit_*', 'tnt_*', 'pit_*', 'swin_*', 'coat_*', 'cait_*', '*mixer_*', 'gmlp_*', 'resmlp_*', 'twins_*',
    'convit_*', 'levit*', 'visformer*', 'deit*', 'jx_nest_*', 'nest_*', 'xcit_*', 'crossvit_*', 'beit_*']
NUM_NON_STD = len(NON_STD_FILTERS)

# exclude models that cause specific test failures
if 'GITHUB_ACTIONS' in os.environ:
    # GitHub Linux runner is slower and hits memory limits sooner than MacOS, exclude bigger models
    EXCLUDE_FILTERS = [
        '*efficientnet_l2*', '*resnext101_32x48d', '*in21k', '*152x4_bitm', '*101x3_bitm', '*50x3_bitm',
        '*nfnet_f3*', '*nfnet_f4*', '*nfnet_f5*', '*nfnet_f6*', '*nfnet_f7*', '*efficientnetv2_xl*',
        '*resnetrs350*', '*resnetrs420*', 'xcit_large_24_p8*', 'vit_huge*', 'vit_gi*']
    NON_STD_EXCLUDE_FILTERS = ['vit_huge*', 'vit_gi*']
else:
    EXCLUDE_FILTERS = []
    NON_STD_EXCLUDE_FILTERS = ['vit_gi*']

TARGET_FWD_SIZE = MAX_FWD_SIZE = 384
TARGET_BWD_SIZE = 128
MAX_BWD_SIZE = 320
MAX_FWD_OUT_SIZE = 448
TARGET_JIT_SIZE = 128
MAX_JIT_SIZE = 320
TARGET_FFEAT_SIZE = 96
MAX_FFEAT_SIZE = 256
TARGET_FWD_FX_SIZE = 128
MAX_FWD_FX_SIZE = 224
TARGET_BWD_FX_SIZE = 128
MAX_BWD_FX_SIZE = 224


def _get_input_size(model=None, model_name='', target=None):
    if model is None:
        assert model_name, "One of model or model_name must be provided"
        input_size = get_pretrained_cfg_value(model_name, 'input_size')
        fixed_input_size = get_pretrained_cfg_value(model_name, 'fixed_input_size')
        min_input_size = get_pretrained_cfg_value(model_name, 'min_input_size')
    else:
        default_cfg = model.default_cfg
        input_size = default_cfg['input_size']
        fixed_input_size = default_cfg.get('fixed_input_size', None)
        min_input_size = default_cfg.get('min_input_size', None)
    assert input_size is not None

    if fixed_input_size:
        return input_size

    if min_input_size:
        if target and max(input_size) > target:
            input_size = min_input_size
    else:
        if target and max(input_size) > target:
            input_size = tuple([min(x, target) for x in input_size])
    return input_size


@pytest.mark.timeout(120)
@pytest.mark.parametrize('model_name', list_models(exclude_filters=EXCLUDE_FILTERS))
@pytest.mark.parametrize('batch_size', [1])
def test_model_forward(model_name, batch_size):
    """Run a single forward pass with each model"""
    model = create_model(model_name, pretrained=False)
    model.eval()

    input_size = _get_input_size(model=model, target=TARGET_FWD_SIZE)
    if max(input_size) > MAX_FWD_SIZE:
        pytest.skip("Fixed input size model > limit.")
    inputs = torch.randn((batch_size, *input_size))
    outputs = model(inputs)

    assert outputs.shape[0] == batch_size
    assert not torch.isnan(outputs).any(), 'Output included NaNs'


@pytest.mark.timeout(120)
@pytest.mark.parametrize('model_name', list_models(exclude_filters=EXCLUDE_FILTERS, name_matches_cfg=True))
@pytest.mark.parametrize('batch_size', [2])
def test_model_backward(model_name, batch_size):
    """Run a single forward pass with each model"""
    input_size = _get_input_size(model_name=model_name, target=TARGET_BWD_SIZE)
    if max(input_size) > MAX_BWD_SIZE:
        pytest.skip("Fixed input size model > limit.")

    model = create_model(model_name, pretrained=False, num_classes=42)
    num_params = sum([x.numel() for x in model.parameters()])
    model.train()

    inputs = torch.randn((batch_size, *input_size))
    outputs = model(inputs)
    if isinstance(outputs, tuple):
        outputs = torch.cat(outputs)
    outputs.mean().backward()
    for n, x in model.named_parameters():
        assert x.grad is not None, f'No gradient for {n}'
    num_grad = sum([x.grad.numel() for x in model.parameters() if x.grad is not None])

    assert outputs.shape[-1] == 42
    assert num_params == num_grad, 'Some parameters are missing gradients'
    assert not torch.isnan(outputs).any(), 'Output included NaNs'


@pytest.mark.timeout(300)
@pytest.mark.parametrize('model_name', list_models(exclude_filters=NON_STD_FILTERS))
@pytest.mark.parametrize('batch_size', [1])
def test_model_default_cfgs(model_name, batch_size):
    """Run a single forward pass with each model"""
    model = create_model(model_name, pretrained=False)
    model.eval()
    state_dict = model.state_dict()
    cfg = model.default_cfg

    pool_size = cfg['pool_size']
    input_size = model.default_cfg['input_size']

    if all([x <= MAX_FWD_OUT_SIZE for x in input_size]) and \
            not any([fnmatch.fnmatch(model_name, x) for x in EXCLUDE_FILTERS]):
        # output sizes only checked if default res <= 448 * 448 to keep resource down
        input_size = tuple([min(x, MAX_FWD_OUT_SIZE) for x in input_size])
        input_tensor = torch.randn((batch_size, *input_size))

        # test forward_features (always unpooled)
        outputs = model.forward_features(input_tensor)
        assert outputs.shape[-1] == pool_size[-1] and outputs.shape[-2] == pool_size[-2]

        # test forward after deleting the classifier, output should be poooled, size(-1) == model.num_features
        model.reset_classifier(0)
        outputs = model.forward(input_tensor)
        assert len(outputs.shape) == 2
        assert outputs.shape[-1] == model.num_features

        # test model forward without pooling and classifier
        model.reset_classifier(0, '')  # reset classifier and set global pooling to pass-through
        outputs = model.forward(input_tensor)
        assert len(outputs.shape) == 4
        if not isinstance(model, timm.models.MobileNetV3) and not isinstance(model, timm.models.GhostNet):
            # FIXME mobilenetv3/ghostnet forward_features vs removed pooling differ
            assert outputs.shape[-1] == pool_size[-1] and outputs.shape[-2] == pool_size[-2]

        if 'pruned' not in model_name:  # FIXME better pruned model handling
            # test classifier + global pool deletion via __init__
            model = create_model(model_name, pretrained=False, num_classes=0, global_pool='').eval()
            outputs = model.forward(input_tensor)
            assert len(outputs.shape) == 4
            if not isinstance(model, timm.models.MobileNetV3) and not isinstance(model, timm.models.GhostNet):
                # FIXME mobilenetv3/ghostnet forward_features vs removed pooling differ
                assert outputs.shape[-1] == pool_size[-1] and outputs.shape[-2] == pool_size[-2]

    # check classifier name matches default_cfg
    if cfg.get('num_classes', None):
        classifier = cfg['classifier']
        if not isinstance(classifier, (tuple, list)):
            classifier = classifier,
        for c in classifier:
            assert c + ".weight" in state_dict.keys(), f'{c} not in model params'

    # check first conv(s) names match default_cfg
    first_conv = cfg['first_conv']
    if isinstance(first_conv, str):
        first_conv = (first_conv,)
    assert isinstance(first_conv, (tuple, list))
    for fc in first_conv:
        assert fc + ".weight" in state_dict.keys(), f'{fc} not in model params'


@pytest.mark.timeout(300)
@pytest.mark.parametrize('model_name', list_models(filter=NON_STD_FILTERS, exclude_filters=NON_STD_EXCLUDE_FILTERS))
@pytest.mark.parametrize('batch_size', [1])
def test_model_default_cfgs_non_std(model_name, batch_size):
    """Run a single forward pass with each model"""
    model = create_model(model_name, pretrained=False)
    model.eval()
    state_dict = model.state_dict()
    cfg = model.default_cfg

    input_size = _get_input_size(model=model)
    if max(input_size) > 320:  # FIXME const
        pytest.skip("Fixed input size model > limit.")

    input_tensor = torch.randn((batch_size, *input_size))

    outputs = model.forward_features(input_tensor)
    if isinstance(outputs, (tuple, list)):
        outputs = outputs[0]
    assert outputs.shape[1] == model.num_features

    # test forward after deleting the classifier, output should be poooled, size(-1) == model.num_features
    model.reset_classifier(0)
    outputs = model.forward(input_tensor)
    if isinstance(outputs,  (tuple, list)):
        outputs = outputs[0]
    assert len(outputs.shape) == 2
    assert outputs.shape[1] == model.num_features

    model = create_model(model_name, pretrained=False, num_classes=0).eval()
    outputs = model.forward(input_tensor)
    if isinstance(outputs, (tuple, list)):
        outputs = outputs[0]
    assert len(outputs.shape) == 2
    assert outputs.shape[1] == model.num_features

    # check classifier name matches default_cfg
    if cfg.get('num_classes', None):
        classifier = cfg['classifier']
        if not isinstance(classifier, (tuple, list)):
            classifier = classifier,
        for c in classifier:
            assert c + ".weight" in state_dict.keys(), f'{c} not in model params'

    # check first conv(s) names match default_cfg
    first_conv = cfg['first_conv']
    if isinstance(first_conv, str):
        first_conv = (first_conv,)
    assert isinstance(first_conv, (tuple, list))
    for fc in first_conv:
        assert fc + ".weight" in state_dict.keys(), f'{fc} not in model params'


if 'GITHUB_ACTIONS' not in os.environ:
    @pytest.mark.timeout(120)
    @pytest.mark.parametrize('model_name', list_models(pretrained=True))
    @pytest.mark.parametrize('batch_size', [1])
    def test_model_load_pretrained(model_name, batch_size):
        """Create that pretrained weights load, verify support for in_chans != 3 while doing so."""
        in_chans = 3 if 'pruned' in model_name else 1  # pruning not currently supported with in_chans change
        create_model(model_name, pretrained=True, in_chans=in_chans, num_classes=5)
        create_model(model_name, pretrained=True, in_chans=in_chans, num_classes=0)

    @pytest.mark.timeout(120)
    @pytest.mark.parametrize('model_name', list_models(pretrained=True, exclude_filters=NON_STD_FILTERS))
    @pytest.mark.parametrize('batch_size', [1])
    def test_model_features_pretrained(model_name, batch_size):
        """Create that pretrained weights load when features_only==True."""
        create_model(model_name, pretrained=True, features_only=True)

EXCLUDE_JIT_FILTERS = [
    '*iabn*', 'tresnet*',  # models using inplace abn unlikely to ever be scriptable
    'dla*', 'hrnet*', 'ghostnet*',  # hopefully fix at some point
    'vit_large_*', 'vit_huge_*', 'vit_gi*',
]


@pytest.mark.timeout(120)
@pytest.mark.parametrize(
    'model_name', list_models(exclude_filters=EXCLUDE_FILTERS + EXCLUDE_JIT_FILTERS, name_matches_cfg=True))
@pytest.mark.parametrize('batch_size', [1])
def test_model_forward_torchscript(model_name, batch_size):
    """Run a single forward pass with each model"""
    input_size = _get_input_size(model_name=model_name, target=TARGET_JIT_SIZE)
    if max(input_size) > MAX_JIT_SIZE:
        pytest.skip("Fixed input size model > limit.")

    with set_scriptable(True):
        model = create_model(model_name, pretrained=False)
    model.eval()

    model = torch.jit.script(model)
    outputs = model(torch.randn((batch_size, *input_size)))

    assert outputs.shape[0] == batch_size
    assert not torch.isnan(outputs).any(), 'Output included NaNs'


EXCLUDE_FEAT_FILTERS = [
    '*pruned*',  # hopefully fix at some point
] + NON_STD_FILTERS
if 'GITHUB_ACTIONS' in os.environ:  # and 'Linux' in platform.system():
    # GitHub Linux runner is slower and hits memory limits sooner than MacOS, exclude bigger models
    EXCLUDE_FEAT_FILTERS += ['*resnext101_32x32d', '*resnext101_32x16d']


@pytest.mark.timeout(120)
@pytest.mark.parametrize('model_name', list_models(exclude_filters=EXCLUDE_FILTERS + EXCLUDE_FEAT_FILTERS))
@pytest.mark.parametrize('batch_size', [1])
def test_model_forward_features(model_name, batch_size):
    """Run a single forward pass with each model in feature extraction mode"""
    model = create_model(model_name, pretrained=False, features_only=True)
    model.eval()
    expected_channels = model.feature_info.channels()
    assert len(expected_channels) >= 4  # all models here should have at least 4 feature levels by default, some 5 or 6

    input_size = _get_input_size(model=model, target=TARGET_FFEAT_SIZE)
    if max(input_size) > MAX_FFEAT_SIZE:
        pytest.skip("Fixed input size model > limit.")

    outputs = model(torch.randn((batch_size, *input_size)))
    assert len(expected_channels) == len(outputs)
    for e, o in zip(expected_channels, outputs):
        assert e == o.shape[1]
        assert o.shape[0] == batch_size
        assert not torch.isnan(o).any()


def _create_fx_model(model, train=False):
    # This block of code does a bit of juggling to handle any case where there are multiple outputs in train mode
    # So we trace once and look at the graph, and get the indices of the nodes that lead into the original fx output
    # node. Then we use those indices to select from train_nodes returned by torchvision get_graph_node_names
    train_nodes, eval_nodes = get_graph_node_names(
        model, tracer_kwargs={'leaf_modules': list(_leaf_modules), 'autowrap_functions': list(_autowrap_functions)})

    eval_return_nodes = [eval_nodes[-1]]
    train_return_nodes = [train_nodes[-1]]
    if train:
        tracer = NodePathTracer(leaf_modules=list(_leaf_modules), autowrap_functions=list(_autowrap_functions))
        graph = tracer.trace(model)
        graph_nodes = list(reversed(graph.nodes))
        output_node_names = [n.name for n in graph_nodes[0]._input_nodes.keys()]
        graph_node_names = [n.name for n in graph_nodes]
        output_node_indices = [-graph_node_names.index(node_name) for node_name in output_node_names]
        train_return_nodes = [train_nodes[ix] for ix in output_node_indices]

    fx_model = create_feature_extractor(
        model, train_return_nodes=train_return_nodes, eval_return_nodes=eval_return_nodes,
        tracer_kwargs={'leaf_modules': list(_leaf_modules), 'autowrap_functions': list(_autowrap_functions)})
    return fx_model


EXCLUDE_FX_FILTERS = ['vit_gi*']
# not enough memory to run fx on more models than other tests
if 'GITHUB_ACTIONS' in os.environ:
    EXCLUDE_FX_FILTERS += [
        'beit_large*',
        'mixer_l*',
        '*nfnet_f2*',
        '*resnext101_32x32d',
        'resnetv2_152x2*',
        'resmlp_big*',
        'resnetrs270',
        'swin_large*',
        'vgg*',
        'vit_large*',
        'vit_base_patch8*',
        'xcit_large*',
<<<<<<< HEAD
=======
        '*evob', '*evos',  # until norm_norm_norm branch is merged
>>>>>>> 07379c6d
    ]


@pytest.mark.timeout(120)
@pytest.mark.parametrize('model_name', list_models(exclude_filters=EXCLUDE_FILTERS + EXCLUDE_FX_FILTERS))
@pytest.mark.parametrize('batch_size', [1])
def test_model_forward_fx(model_name, batch_size):
    """
    Symbolically trace each model and run single forward pass through the resulting GraphModule
    Also check that the output of a forward pass through the GraphModule is the same as that from the original Module
    """
    if not has_fx_feature_extraction:
        pytest.skip("Can't test FX. Torch >= 1.10 and Torchvision >= 0.11 are required.")

    model = create_model(model_name, pretrained=False)
    model.eval()

    input_size = _get_input_size(model=model, target=TARGET_FWD_FX_SIZE)
    if max(input_size) > MAX_FWD_FX_SIZE:
        pytest.skip("Fixed input size model > limit.")
    with torch.no_grad():
        inputs = torch.randn((batch_size, *input_size))
        outputs = model(inputs)
        if isinstance(outputs, tuple):
            outputs = torch.cat(outputs)

        model = _create_fx_model(model)
        fx_outputs = tuple(model(inputs).values())
        if isinstance(fx_outputs, tuple):
            fx_outputs = torch.cat(fx_outputs)

    assert torch.all(fx_outputs == outputs)
    assert outputs.shape[0] == batch_size
    assert not torch.isnan(outputs).any(), 'Output included NaNs'


@pytest.mark.timeout(120)
@pytest.mark.parametrize('model_name', list_models(
    exclude_filters=EXCLUDE_FILTERS + EXCLUDE_FX_FILTERS, name_matches_cfg=True))
@pytest.mark.parametrize('batch_size', [2])
def test_model_backward_fx(model_name, batch_size):
    """Symbolically trace each model and run single backward pass through the resulting GraphModule"""
    if not has_fx_feature_extraction:
        pytest.skip("Can't test FX. Torch >= 1.10 and Torchvision >= 0.11 are required.")

    input_size = _get_input_size(model_name=model_name, target=TARGET_BWD_FX_SIZE)
    if max(input_size) > MAX_BWD_FX_SIZE:
        pytest.skip("Fixed input size model > limit.")

    model = create_model(model_name, pretrained=False, num_classes=42)
    model.train()
    num_params = sum([x.numel() for x in model.parameters()])
    if 'GITHUB_ACTIONS' in os.environ and num_params > 100e6:
        pytest.skip("Skipping FX backward test on model with more than 100M params.")

    model = _create_fx_model(model, train=True)
    outputs = tuple(model(torch.randn((batch_size, *input_size))).values())
    if isinstance(outputs, tuple):
        outputs = torch.cat(outputs)
    outputs.mean().backward()
    for n, x in model.named_parameters():
        assert x.grad is not None, f'No gradient for {n}'
    num_grad = sum([x.grad.numel() for x in model.parameters() if x.grad is not None])

    assert outputs.shape[-1] == 42
    assert num_params == num_grad, 'Some parameters are missing gradients'
    assert not torch.isnan(outputs).any(), 'Output included NaNs'


if 'GITHUB_ACTIONS' not in os.environ:
    # FIXME this test is causing GitHub actions to run out of RAM and abruptly kill the test process

    # reason: model is scripted after fx tracing, but beit has torch.jit.is_scripting() control flow
    EXCLUDE_FX_JIT_FILTERS = [
        'deit_*_distilled_patch16_224',
        'levit*',
        'pit_*_distilled_224',
    ] + EXCLUDE_FX_FILTERS


    @pytest.mark.timeout(120)
    @pytest.mark.parametrize(
        'model_name', list_models(
            exclude_filters=EXCLUDE_FILTERS + EXCLUDE_JIT_FILTERS + EXCLUDE_FX_JIT_FILTERS, name_matches_cfg=True))
    @pytest.mark.parametrize('batch_size', [1])
    def test_model_forward_fx_torchscript(model_name, batch_size):
        """Symbolically trace each model, script it, and run single forward pass"""
        if not has_fx_feature_extraction:
            pytest.skip("Can't test FX. Torch >= 1.10 and Torchvision >= 0.11 are required.")

        input_size = _get_input_size(model_name=model_name, target=TARGET_JIT_SIZE)
        if max(input_size) > MAX_JIT_SIZE:
            pytest.skip("Fixed input size model > limit.")

        with set_scriptable(True):
            model = create_model(model_name, pretrained=False)
        model.eval()

        model = torch.jit.script(_create_fx_model(model))
        with torch.no_grad():
            outputs = tuple(model(torch.randn((batch_size, *input_size))).values())
            if isinstance(outputs, tuple):
                outputs = torch.cat(outputs)

        assert outputs.shape[0] == batch_size
        assert not torch.isnan(outputs).any(), 'Output included NaNs'<|MERGE_RESOLUTION|>--- conflicted
+++ resolved
@@ -354,10 +354,6 @@
         'vit_large*',
         'vit_base_patch8*',
         'xcit_large*',
-<<<<<<< HEAD
-=======
-        '*evob', '*evos',  # until norm_norm_norm branch is merged
->>>>>>> 07379c6d
     ]
 
 
